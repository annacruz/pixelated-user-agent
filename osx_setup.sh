--- conflicted
+++ resolved
@@ -1,6 +1,5 @@
 #!/bin/bash
 
-<<<<<<< HEAD
 # Test to make sure we are OSX
 if [ $(uname) != 'Darwin' ]
 then
@@ -22,7 +21,7 @@
         /bin/sh)
           echo ~/.profile
         ;;
-        
+
         *)
             echo "Your shell isn't supported yet!"
         ;;
@@ -31,8 +30,6 @@
     esac
 }
 
-=======
->>>>>>> 739e5df4
 function install_compass {
     rbenv install -s 2.2.3
     eval "$(rbenv init -)"
@@ -40,13 +37,10 @@
     rbenv local 2.2.3
     gem install compass
     export PATH=$PATH:~/.rbenv/versions/2.2.3/bin
-<<<<<<< HEAD
     echo "export PATH=$PATH:~/.rbenv/versions/2.2.3/bin" >> $(current_shell)
     echo 'eval "$(rbenv init -)"' >> $(current_shell)
-=======
-    echo "export PATH=$PATH:~/.rbenv/versions/2.2.3/bin" >> ~/.bash_profile
-    echo 'eval "$(rbenv init -)"' >> ~/.bash_profile
->>>>>>> 739e5df4
+    echo "export PATH=$PATH:~/.rbenv/versions/2.2.3/bin" >> $(current_shell)
+    echo 'eval "$(rbenv init -)"' >> $(current_shell)
 }
 
 function install_rbenv {
@@ -68,6 +62,7 @@
       cd pixelated-user-agent
     fi
 }
+
 #setup frontend
 install_rbenv
 install_compass
