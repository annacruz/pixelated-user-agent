#!/bin/bash

# Test to make sure we are OSX
if [ $(uname) != 'Darwin' ]
then
    echo "This script should run only on an OSX system!"
    exit 1
fi

# Read the shell configured for the user and set the variable file accordingly
function current_shell {
    case $SHELL in
        *bash)
            echo ~/.bash_profile
        ;;

        *zsh)
            echo ~/.zprofile
        ;;
        
        /bin/sh
            echo ~/.profile
        ;;
        
<<<<<<< HEAD
        *)
            echo "Your shell isn't supported yet!"
        ;;
=======
        
>>>>>>> 5dfe6202
        #Other shells can go here
    esac
}   

function install_compass {
    rbenv install -s 2.2.3
    eval "$(rbenv init -)"
    rbenv shell 2.2.3
    rbenv local 2.2.3
    gem install compass
    export PATH=$PATH:~/.rbenv/versions/2.2.3/bin
    echo "export PATH=$PATH:~/.rbenv/versions/2.2.3/bin" >> $(current_shell)
    echo 'eval "$(rbenv init -)"' >> $(current_shell)
}

function install_rbenv {
    hash rbenv 2>/dev/null || brew install rbenv ruby-build
}

function install_npm {
    hash node 2>/dev/null || brew install npm
}

function clone_repo {
    if [ -d ./pixelated-user-agent ]
    then
      cd pixelated-user-agent
      /usr/bin/git pull --rebase
      rm -rf web-ui/node_modules
    else
      /usr/bin/git clone https://github.com/pixelated/pixelated-user-agent.git
      cd pixelated-user-agent
    fi
}

#setup frontend
install_rbenv
install_compass
install_npm

#setup backend
brew install python # force brew install even if python is already install
export  LDFLAGS=-L/usr/local/opt/openssl/lib
export  LDFLAGS=-L/usr/local/opt/openssl/lib
pip install virtualenv

# install
clone_repo
./install-pixelated.sh -v ~/.virtualenv/user-agent-venv<|MERGE_RESOLUTION|>--- conflicted
+++ resolved
@@ -22,13 +22,10 @@
             echo ~/.profile
         ;;
         
-<<<<<<< HEAD
         *)
             echo "Your shell isn't supported yet!"
         ;;
-=======
-        
->>>>>>> 5dfe6202
+
         #Other shells can go here
     esac
 }   
