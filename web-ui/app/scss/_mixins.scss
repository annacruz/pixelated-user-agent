--- conflicted
+++ resolved
@@ -161,9 +161,6 @@
     }
   }
 }
-<<<<<<< HEAD
-=======
-
 
 @mixin recipients {
 
@@ -347,4 +344,4 @@
 }
 
 @include tt-hint;
->>>>>>> f81570d4
+@include logo;